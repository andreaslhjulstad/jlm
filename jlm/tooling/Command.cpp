--- conflicted
+++ resolved
@@ -444,11 +444,7 @@
     return std::make_shared<llvm::RvsdgTreePrinter>(
         CommandLineOptions_.GetRvsdgTreePrinterConfiguration());
   case JlmOptCommandLineOptions::OptimizationId::ScalarEvolution:
-<<<<<<< HEAD
-    return std::make_unique<llvm::ScalarEvolution>();
-=======
     return std::make_shared<llvm::ScalarEvolution>();
->>>>>>> dd7e3ca9
   case JlmOptCommandLineOptions::OptimizationId::ThetaGammaInversion:
     return std::make_shared<llvm::LoopUnswitching>();
   default:
